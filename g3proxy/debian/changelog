--- conflicted
+++ resolved
@@ -1,13 +1,5 @@
-<<<<<<< HEAD
-g3proxy (1.7.29.tlcp1-1) UNRELEASED; urgency=medium
-
-  * New upstream release.
-
- -- G3proxy Maintainers <g3proxy-maintainers@devel.machine>  Mon, 13 Nov 2023 18:02:52 +0800
-=======
 g3proxy (1.7.31-1) UNRELEASED; urgency=medium
 
   * New upstream release.
 
- -- G3proxy Maintainers <g3proxy-maintainers@devel.machine>  Fri, 15 Dec 2023 16:49:08 +0800
->>>>>>> e7727999
+ -- G3proxy Maintainers <g3proxy-maintainers@devel.machine>  Fri, 15 Dec 2023 16:49:08 +0800