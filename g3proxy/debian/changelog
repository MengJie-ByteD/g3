<<<<<<< HEAD
g3proxy (1.7.32.tlcp1-1) UNRELEASED; urgency=medium

  * New upstream release.

 -- G3proxy Maintainers <g3proxy-maintainers@devel.machine>  Thu, 04 Jan 2024 15:53:24 +0800
=======
g3proxy (1.7.33-1) UNRELEASED; urgency=medium

  * New upstream release.

 -- G3proxy Maintainers <g3proxy-maintainers@devel.machine>  Tue, 09 Jan 2024 15:46:20 +0800
>>>>>>> 9b101e0f
<|MERGE_RESOLUTION|>--- conflicted
+++ resolved
@@ -1,13 +1,5 @@
-<<<<<<< HEAD
-g3proxy (1.7.32.tlcp1-1) UNRELEASED; urgency=medium
-
-  * New upstream release.
-
- -- G3proxy Maintainers <g3proxy-maintainers@devel.machine>  Thu, 04 Jan 2024 15:53:24 +0800
-=======
 g3proxy (1.7.33-1) UNRELEASED; urgency=medium
 
   * New upstream release.
 
- -- G3proxy Maintainers <g3proxy-maintainers@devel.machine>  Tue, 09 Jan 2024 15:46:20 +0800
->>>>>>> 9b101e0f
+ -- G3proxy Maintainers <g3proxy-maintainers@devel.machine>  Tue, 09 Jan 2024 15:46:20 +0800