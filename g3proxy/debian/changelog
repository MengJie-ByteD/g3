--- conflicted
+++ resolved
@@ -1,13 +1,5 @@
-<<<<<<< HEAD
-g3proxy (1.7.31.tlcp1-1) UNRELEASED; urgency=medium
-
-  * New upstream release.
-
- -- G3proxy Maintainers <g3proxy-maintainers@devel.machine>  Fri, 15 Dec 2023 17:09:42 +0800
-=======
 g3proxy (1.7.32-1) UNRELEASED; urgency=medium
 
   * New upstream release.
 
- -- G3proxy Maintainers <g3proxy-maintainers@devel.machine>  Thu, 04 Jan 2024 15:42:24 +0800
->>>>>>> b833e492
+ -- G3proxy Maintainers <g3proxy-maintainers@devel.machine>  Thu, 04 Jan 2024 15:42:24 +0800