%if 0%{?rhel} > 7
%undefine _debugsource_packages
%define pkgconfig_real pkgconf
%define cmake_real cmake
%endif

%if 0%{?rhel} == 7
%global debug_package %{nil}
%define pkgconfig_real pkgconfig
%define cmake_real cmake3
%endif

%define build_profile release-lto

Name:           g3proxy
<<<<<<< HEAD
Version:        1.7.31.tlcp1
=======
Version:        1.7.32
>>>>>>> b833e492
Release:        1%{?dist}
Summary:        Generic proxy for G3 Project

License:        Apache-2.0
URL:            https://github.com/bytedance/g3
Source0:        %{name}-%{version}.tar.xz

BuildRequires:  gcc, make, %{pkgconfig_real}, %{cmake_real}, capnproto
BuildRequires:  lua-devel, openssl-devel
BuildRequires:  perl-IPC-Cmd
Requires:       systemd
Requires:       ca-certificates

%description
Generic proxy for G3 Project


%prep
%autosetup


%build
G3_PACKAGE_VERSION="%{version}-%{release}"
export G3_PACKAGE_VERSION
LUA_VERSION=$(pkg-config --variable=V lua | tr -d '.')
LUA_FEATURE=lua$LUA_VERSION
SSL_FEATURE=$(sh scripts/package/detect_openssl_feature.sh)
CARES_FEATURE=$(sh scripts/package/detect_c-ares_feature.sh)
export CMAKE="%{cmake_real}"
cargo build --frozen --offline --profile %{build_profile} --no-default-features --features $LUA_FEATURE,$SSL_FEATURE,quic,$CARES_FEATURE,hickory,geoip --package g3proxy --package g3proxy-ctl --package g3proxy-ftp --package g3proxy-lua --package g3proxy-geoip
sh %{name}/service/generate_systemd.sh


%install
rm -rf $RPM_BUILD_ROOT
install -m 755 -D target/%{build_profile}/g3proxy %{buildroot}%{_bindir}/g3proxy
install -m 755 -D target/%{build_profile}/g3proxy-ctl %{buildroot}%{_bindir}/g3proxy-ctl
install -m 755 -D target/%{build_profile}/g3proxy-ftp %{buildroot}%{_bindir}/g3proxy-ftp
install -m 755 -D target/%{build_profile}/g3proxy-lua %{buildroot}%{_bindir}/g3proxy-lua
install -m 755 -D target/%{build_profile}/g3proxy-geoip %{buildroot}%{_bindir}/g3proxy-geoip
install -m 644 -D %{name}/service/g3proxy@.service %{buildroot}/lib/systemd/system/g3proxy@.service


%files
%{_bindir}/g3proxy
%{_bindir}/g3proxy-ctl
%{_bindir}/g3proxy-ftp
%{_bindir}/g3proxy-lua
%{_bindir}/g3proxy-geoip
/lib/systemd/system/g3proxy@.service
%license LICENSE
%license LICENSE-BUNDLED
%license LICENSE-FOREIGN
%doc %{name}/doc/_build/html


%changelog
<<<<<<< HEAD
* Fri Dec 15 2023 G3proxy Maintainers <g3proxy-maintainers@devel.machine> - 1.7.31.tlcp1-1
=======
* Thu Jan 04 2024 G3proxy Maintainers <g3proxy-maintainers@devel.machine> - 1.7.32-1
>>>>>>> b833e492
- New upstream release<|MERGE_RESOLUTION|>--- conflicted
+++ resolved
@@ -13,11 +13,7 @@
 %define build_profile release-lto
 
 Name:           g3proxy
-<<<<<<< HEAD
-Version:        1.7.31.tlcp1
-=======
 Version:        1.7.32
->>>>>>> b833e492
 Release:        1%{?dist}
 Summary:        Generic proxy for G3 Project
 
@@ -75,9 +71,5 @@
 
 
 %changelog
-<<<<<<< HEAD
-* Fri Dec 15 2023 G3proxy Maintainers <g3proxy-maintainers@devel.machine> - 1.7.31.tlcp1-1
-=======
 * Thu Jan 04 2024 G3proxy Maintainers <g3proxy-maintainers@devel.machine> - 1.7.32-1
->>>>>>> b833e492
 - New upstream release