--- conflicted
+++ resolved
@@ -176,12 +176,8 @@
 [profile.release-dbg]
 inherits = "release"
 debug = 1
-<<<<<<< HEAD
 debug-assertions = false
 
 [patch.crates-io]
 openssl = { version = "0.10.54", git = "https://github.com/zh-jq/rust-openssl.git", branch = "tongsuo-patch-8.3.2" }
-openssl-sys = { version = "0.9.88", git = "https://github.com/zh-jq/rust-openssl.git", branch = "tongsuo-patch-8.3.2" }
-=======
-debug-assertions = false
->>>>>>> 7f1992dc
+openssl-sys = { version = "0.9.88", git = "https://github.com/zh-jq/rust-openssl.git", branch = "tongsuo-patch-8.3.2" }