--- conflicted
+++ resolved
@@ -1,13 +1,5 @@
-<<<<<<< HEAD
-g3bench (0.8.5.tlcp1-1) UNRELEASED; urgency=medium
-
-  * New upstream release.
-
- -- G3bench Maintainers <g3bench-maintainers@devel.machine>  Mon, 13 Nov 2023 18:04:52 +0800
-=======
 g3bench (0.8.8-1) UNRELEASED; urgency=medium
 
   * New upstream release.
 
- -- G3bench Maintainers <g3bench-maintainers@devel.machine>  Fri, 15 Dec 2023 17:03:54 +0800
->>>>>>> e7727999
+ -- G3bench Maintainers <g3bench-maintainers@devel.machine>  Fri, 15 Dec 2023 17:03:54 +0800