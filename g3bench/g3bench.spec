--- conflicted
+++ resolved
@@ -9,11 +9,7 @@
 %define build_profile release-lto
 
 Name:           g3bench
-<<<<<<< HEAD
-Version:        0.8.5.tlcp1
-=======
 Version:        0.8.8
->>>>>>> e7727999
 Release:        1%{?dist}
 Summary:        Benchmark tool for G3 Project
 
@@ -51,9 +47,5 @@
 
 
 %changelog
-<<<<<<< HEAD
-* Mon Nov 13 2023 G3bench Maintainers <g3bench-maintainers@devel.machine> - 0.8.5.tlcp1-1
-=======
 * Fri Dec 15 2023 G3bench Maintainers <g3bench-maintainers@devel.machine> - 0.8.8-1
->>>>>>> e7727999
 - New upstream release